--- conflicted
+++ resolved
@@ -22,10 +22,6 @@
 keyring = "3.6.1"
 once_cell = "1.21.3"
 fs-err = "3.1.1"
-<<<<<<< HEAD
-chrono = "0.4.41"
-=======
->>>>>>> 4b28fc29
 
 [dev-dependencies]
 tokio-test = "0.4"
